/*---------------------------------------------------------------------------------------------
 *  Copyright (c) Microsoft Corporation. All rights reserved.
 *  Licensed under the Source EULA. See License.txt in the project root for license information.
 *--------------------------------------------------------------------------------------------*/

'use strict';

import * as should from 'should';
import * as TypeMoq from 'typemoq';
import { nb } from 'sqlops';

import * as objects from 'vs/base/common/objects';

import { CellTypes } from 'sql/parts/notebook/models/contracts';
import { ModelFactory } from 'sql/parts/notebook/models/modelFactory';
import { NotebookModelStub } from '../common';
import { EmptyFuture } from 'sql/workbench/services/notebook/common/sessionManager';
import { ICellModel } from 'sql/parts/notebook/models/modelInterfaces';

<<<<<<< HEAD
suite('Cell Model', function (): void {
    let factory = new ModelFactory();
    test('Should set default values if none defined', async function (): Promise<void> {
        let cell = factory.createCell(undefined, undefined);
        should(cell.cellType).equal(CellTypes.Code);
        should(cell.source).equal('');
    });

    test('Should update values', async function (): Promise<void> {
        let cell = factory.createCell(undefined, undefined);
        cell.language = 'sql';
        should(cell.language).equal('sql');
        cell.source = 'abcd';
        should(cell.source).equal('abcd');
    });

    test('Should match ICell values if defined', async function (): Promise<void> {
        let output: nb.IStreamResult = {
            output_type: 'stream',
            text: 'Some output',
            name: 'stdout'
        };
        let cellData: nb.ICellContents = {
            cell_type: CellTypes.Markdown,
            source: 'some *markdown*',
            outputs: [output],
            metadata: { language: 'python'},
            execution_count: 1
        };
        let cell = factory.createCell(cellData, undefined);
        should(cell.cellType).equal(cellData.cell_type);
        should(cell.source).equal(cellData.source);
        should(cell.outputs).have.length(1);
        should(cell.outputs[0].output_type).equal('stream');
        should((<nb.IStreamResult>cell.outputs[0]).text).equal('Some output');
    });


    test('Should set cell language to python if defined as python in languageInfo', async function (): Promise<void> {
        let cellData: nb.ICellContents = {
            cell_type: CellTypes.Code,
            source: 'print(\'1\')',
            metadata: { language: 'python'},
            execution_count: 1
        };

        let notebookModel = new NotebookModelStub({
            name: 'python',
            version: '',
            mimetype: ''
        });
        let cell = factory.createCell(cellData, { notebook: notebookModel, isTrusted: false });
        should(cell.language).equal('python');
    });

    test('Should set cell language to python if defined as pyspark in languageInfo', async function (): Promise<void> {
        let cellData: nb.ICellContents = {
            cell_type: CellTypes.Code,
            source: 'print(\'1\')',
            metadata: { language: 'python'},
            execution_count: 1
        };

        let notebookModel = new NotebookModelStub({
            name: 'pyspark',
            version: '',
            mimetype: ''
        });
        let cell = factory.createCell(cellData, { notebook: notebookModel, isTrusted: false });
        should(cell.language).equal('python');
    });

    test('Should set cell language to scala if defined as scala in languageInfo', async function (): Promise<void> {
        let cellData: nb.ICellContents = {
            cell_type: CellTypes.Code,
            source: 'print(\'1\')',
            metadata: {  },
            execution_count: 1
        };

        let notebookModel = new NotebookModelStub({
            name: 'scala',
            version: '',
            mimetype: ''
        });
        let cell = factory.createCell(cellData, { notebook: notebookModel, isTrusted: false });
        should(cell.language).equal('scala');
    });
    test('Should keep cell language as python if cell has language override', async function (): Promise<void> {
        let cellData: nb.ICellContents = {
            cell_type: CellTypes.Code,
            source: 'print(\'1\')',
            metadata: { language: 'python'},
            execution_count: 1
        };

        let notebookModel = new NotebookModelStub({
            name: 'scala',
            version: '',
            mimetype: ''
        });
        let cell = factory.createCell(cellData, { notebook: notebookModel, isTrusted: false });
        should(cell.language).equal('python');
    });

    test('Should set cell language to python if no language defined', async function (): Promise<void> {
        let cellData: nb.ICellContents = {
            cell_type: CellTypes.Code,
            source: 'print(\'1\')',
            metadata: { language: 'python'},
            execution_count: 1
        };

        let notebookModel = new NotebookModelStub({
            name: '',
            version: '',
            mimetype: ''
        });
        let cell = factory.createCell(cellData, { notebook: notebookModel, isTrusted: false });
        should(cell.language).equal('python');
    });

    test('Should match cell language to language specified if unknown language defined in languageInfo', async function (): Promise<void> {
        let cellData: nb.ICellContents = {
            cell_type: CellTypes.Code,
            source: 'std::cout << "hello world";',
            metadata: { },
            execution_count: 1
        };

        let notebookModel = new NotebookModelStub({
            name: 'cplusplus',
            version: '',
            mimetype: ''
        });
        let cell = factory.createCell(cellData, { notebook: notebookModel, isTrusted: false });
        should(cell.language).equal('cplusplus');
    });

    test('Should match cell language to mimetype name is not supplied in languageInfo', async function (): Promise<void> {
        let cellData: nb.ICellContents = {
            cell_type: CellTypes.Code,
            source: 'print(\'1\')',
            metadata: { },
            execution_count: 1
        };

        let notebookModel = new NotebookModelStub({
            name: '',
            version: '',
            mimetype: 'x-scala'
        });
        let cell = factory.createCell(cellData, { notebook: notebookModel, isTrusted: false });
        should(cell.language).equal('scala');
    });

    suite('Model Future handling', function(): void {
        let future: TypeMoq.Mock<EmptyFuture>;
        let cell: ICellModel;
        setup(() => {
            future = TypeMoq.Mock.ofType(EmptyFuture);
            cell = factory.createCell({
                cell_type: CellTypes.Code,
                source: 'print "Hello"',
                metadata: { language: 'python'},
                execution_count: 1
            }, {
                notebook: new NotebookModelStub({
                    name: '',
                    version: '',
                    mimetype: 'x-scala'
                }),
                isTrusted: false
            });
        });

        test('should send and handle incoming messages', async () => {
            // Given a future
            let onReply: nb.MessageHandler<nb.IShellMessage>;
            let onIopub: nb.MessageHandler<nb.IIOPubMessage>;
            future.setup(f => f.setReplyHandler(TypeMoq.It.isAny())).callback((handler) => onReply = handler);
            future.setup(f => f.setIOPubHandler(TypeMoq.It.isAny())).callback((handler) => onIopub = handler);
            let outputs: ReadonlyArray<nb.ICellOutput> = undefined;
            cell.onOutputsChanged((o => outputs = o));

            // When I set it on the cell
            cell.setFuture(future.object);

            // Then I expect outputs to have been cleared
            should(outputs).have.length(0);
            should(onReply).not.be.undefined();
            // ... And when I send an IoPub message
            let message: nb.IIOPubMessage = {
                channel: 'iopub',
                type: 'iopub',
                parent_header: undefined,
                metadata: undefined,
                header: <nb.IHeader> {
                    msg_type: 'stream'
                },
                content: {
                    text: 'Printed hello world'
                }
            };
            onIopub.handle(message);
            // Then I expect an output to be added
            should(outputs).have.length(1);
            should(outputs[0].output_type).equal('stream');

            message = objects.deepClone(message);
            message.header.msg_type = 'display_data';
            onIopub.handle(message);
            should(outputs[1].output_type).equal('display_data');

            // ... TODO: And when I sent a reply I expect it to be processed.
        });

        test('should delete transient tag while handling incoming messages', async () => {
            // Given a future
            let onIopub: nb.MessageHandler<nb.IIOPubMessage>;
            future.setup(f => f.setIOPubHandler(TypeMoq.It.isAny())).callback((handler) => onIopub = handler);
            let outputs: ReadonlyArray<nb.ICellOutput> = undefined;
            cell.onOutputsChanged((o => outputs = o));

            //Set the future
            cell.setFuture(future.object);

            // ... And when I send an IoPub message
            let message: nb.IIOPubMessage = {
                channel: 'iopub',
                type: 'iopub',
                parent_header: undefined,
                metadata: undefined,
                header: <nb.IHeader> {
                    msg_type: 'display_data'
                },
                content: {
                    text: 'Printed hello world',
                    transient: 'transient data'
                }
            };
            onIopub.handle(message);
            //Output array's length should be 1
            //'transient' tag should no longer exist in the output
            should(outputs).have.length(1);
            should(outputs[0]['transient']).be.undefined();
        });

        test('should dispose old future', async () => {
            let oldFuture = TypeMoq.Mock.ofType(EmptyFuture);
            cell.setFuture(oldFuture.object);

            cell.setFuture(future.object);

            oldFuture.verify(f => f.dispose(), TypeMoq.Times.once());
        });
    });
=======
describe('Cell Model', function (): void {
	let factory = new ModelFactory();
	it('Should set default values if none defined', async function (): Promise<void> {
		let cell = factory.createCell(undefined, undefined);
		should(cell.cellType).equal(CellTypes.Code);
		should(cell.source).equal('');
	});

	it('Should update values', async function (): Promise<void> {
		let cell = factory.createCell(undefined, undefined);
		cell.language = 'sql';
		should(cell.language).equal('sql');
		cell.source = 'abcd';
		should(cell.source).equal('abcd');
	});

	it('Should match ICell values if defined', async function (): Promise<void> {
		let output: nb.IStreamResult = {
			output_type: 'stream',
			text: 'Some output',
			name: 'stdout'
		};
		let cellData: nb.ICellContents = {
			cell_type: CellTypes.Markdown,
			source: 'some *markdown*',
			outputs: [output],
			metadata: { language: 'python' },
			execution_count: 1
		};
		let cell = factory.createCell(cellData, undefined);
		should(cell.cellType).equal(cellData.cell_type);
		should(cell.source).equal(cellData.source);
		should(cell.outputs).have.length(1);
		should(cell.outputs[0].output_type).equal('stream');
		should((<nb.IStreamResult>cell.outputs[0]).text).equal('Some output');
	});


	it('Should set cell language to python if defined as python in languageInfo', async function (): Promise<void> {
		let cellData: nb.ICellContents = {
			cell_type: CellTypes.Code,
			source: 'print(\'1\')',
			metadata: { language: 'python' },
			execution_count: 1
		};

		let notebookModel = new NotebookModelStub({
			name: 'python',
			version: '',
			mimetype: ''
		});
		let cell = factory.createCell(cellData, { notebook: notebookModel, isTrusted: false });
		should(cell.language).equal('python');
	});

	it('Should set cell language to python if defined as pyspark in languageInfo', async function (): Promise<void> {
		let cellData: nb.ICellContents = {
			cell_type: CellTypes.Code,
			source: 'print(\'1\')',
			metadata: { language: 'python' },
			execution_count: 1
		};

		let notebookModel = new NotebookModelStub({
			name: 'pyspark',
			version: '',
			mimetype: ''
		});
		let cell = factory.createCell(cellData, { notebook: notebookModel, isTrusted: false });
		should(cell.language).equal('python');
	});

	it('Should set cell language to scala if defined as scala in languageInfo', async function (): Promise<void> {
		let cellData: nb.ICellContents = {
			cell_type: CellTypes.Code,
			source: 'print(\'1\')',
			metadata: {},
			execution_count: 1
		};

		let notebookModel = new NotebookModelStub({
			name: 'scala',
			version: '',
			mimetype: ''
		});
		let cell = factory.createCell(cellData, { notebook: notebookModel, isTrusted: false });
		should(cell.language).equal('scala');
	});
	it('Should keep cell language as python if cell has language override', async function (): Promise<void> {
		let cellData: nb.ICellContents = {
			cell_type: CellTypes.Code,
			source: 'print(\'1\')',
			metadata: { language: 'python' },
			execution_count: 1
		};

		let notebookModel = new NotebookModelStub({
			name: 'scala',
			version: '',
			mimetype: ''
		});
		let cell = factory.createCell(cellData, { notebook: notebookModel, isTrusted: false });
		should(cell.language).equal('python');
	});

	it('Should set cell language to python if no language defined', async function (): Promise<void> {
		let cellData: nb.ICellContents = {
			cell_type: CellTypes.Code,
			source: 'print(\'1\')',
			metadata: { language: 'python' },
			execution_count: 1
		};

		let notebookModel = new NotebookModelStub({
			name: '',
			version: '',
			mimetype: ''
		});
		let cell = factory.createCell(cellData, { notebook: notebookModel, isTrusted: false });
		should(cell.language).equal('python');
	});

	it('Should match cell language to language specified if unknown language defined in languageInfo', async function (): Promise<void> {
		let cellData: nb.ICellContents = {
			cell_type: CellTypes.Code,
			source: 'std::cout << "hello world";',
			metadata: {},
			execution_count: 1
		};

		let notebookModel = new NotebookModelStub({
			name: 'cplusplus',
			version: '',
			mimetype: ''
		});
		let cell = factory.createCell(cellData, { notebook: notebookModel, isTrusted: false });
		should(cell.language).equal('cplusplus');
	});

	it('Should match cell language to mimetype name is not supplied in languageInfo', async function (): Promise<void> {
		let cellData: nb.ICellContents = {
			cell_type: CellTypes.Code,
			source: 'print(\'1\')',
			metadata: {},
			execution_count: 1
		};

		let notebookModel = new NotebookModelStub({
			name: '',
			version: '',
			mimetype: 'x-scala'
		});
		let cell = factory.createCell(cellData, { notebook: notebookModel, isTrusted: false });
		should(cell.language).equal('scala');
	});

	describe('Model Future handling', function (): void {
		let future: TypeMoq.Mock<EmptyFuture>;
		let cell: ICellModel;
		beforeEach(() => {
			future = TypeMoq.Mock.ofType(EmptyFuture);
			cell = factory.createCell({
				cell_type: CellTypes.Code,
				source: 'print "Hello"',
				metadata: { language: 'python' },
				execution_count: 1
			}, {
					notebook: new NotebookModelStub({
						name: '',
						version: '',
						mimetype: 'x-scala'
					}),
					isTrusted: false
				});
		});

		it('should send and handle incoming messages', async () => {
			// Given a future
			let onReply: nb.MessageHandler<nb.IShellMessage>;
			let onIopub: nb.MessageHandler<nb.IIOPubMessage>;
			future.setup(f => f.setReplyHandler(TypeMoq.It.isAny())).callback((handler) => onReply = handler);
			future.setup(f => f.setIOPubHandler(TypeMoq.It.isAny())).callback((handler) => onIopub = handler);
			let outputs: ReadonlyArray<nb.ICellOutput> = undefined;
			cell.onOutputsChanged((o => outputs = o));

			// When I set it on the cell
			cell.setFuture(future.object);

			// Then I expect outputs to have been cleared
			should(outputs).have.length(0);
			should(onReply).not.be.undefined();
			// ... And when I send an IoPub message
			let message: nb.IIOPubMessage = {
				channel: 'iopub',
				type: 'iopub',
				parent_header: undefined,
				metadata: undefined,
				header: <nb.IHeader>{
					msg_type: 'stream'
				},
				content: {
					text: 'Printed hello world'
				}
			};
			onIopub.handle(message);
			// Then I expect an output to be added
			should(outputs).have.length(1);
			should(outputs[0].output_type).equal('stream');

			message = objects.deepClone(message);
			message.header.msg_type = 'display_data';
			onIopub.handle(message);
			should(outputs[1].output_type).equal('display_data');

			// ... TODO: And when I sent a reply I expect it to be processed.
		});

		it('should delete transient tag while handling incoming messages', async () => {
			// Given a future
			let onIopub: nb.MessageHandler<nb.IIOPubMessage>;
			future.setup(f => f.setIOPubHandler(TypeMoq.It.isAny())).callback((handler) => onIopub = handler);
			let outputs: ReadonlyArray<nb.ICellOutput> = undefined;
			cell.onOutputsChanged((o => outputs = o));

			//Set the future
			cell.setFuture(future.object);

			// ... And when I send an IoPub message
			let message: nb.IIOPubMessage = {
				channel: 'iopub',
				type: 'iopub',
				parent_header: undefined,
				metadata: undefined,
				header: <nb.IHeader>{
					msg_type: 'display_data'
				},
				content: {
					text: 'Printed hello world',
					transient: 'transient data'
				}
			};
			onIopub.handle(message);
			//Output array's length should be 1
			//'transient' tag should no longer exist in the output
			should(outputs).have.length(1);
			should(outputs[0]['transient']).be.undefined();
		});

		it('should dispose old future', async () => {
			let oldFuture = TypeMoq.Mock.ofType(EmptyFuture);
			cell.setFuture(oldFuture.object);

			cell.setFuture(future.object);

			oldFuture.verify(f => f.dispose(), TypeMoq.Times.once());
		});
	});
>>>>>>> 3ae32ab0

});<|MERGE_RESOLUTION|>--- conflicted
+++ resolved
@@ -17,274 +17,15 @@
 import { EmptyFuture } from 'sql/workbench/services/notebook/common/sessionManager';
 import { ICellModel } from 'sql/parts/notebook/models/modelInterfaces';
 
-<<<<<<< HEAD
 suite('Cell Model', function (): void {
-    let factory = new ModelFactory();
-    test('Should set default values if none defined', async function (): Promise<void> {
-        let cell = factory.createCell(undefined, undefined);
-        should(cell.cellType).equal(CellTypes.Code);
-        should(cell.source).equal('');
-    });
-
-    test('Should update values', async function (): Promise<void> {
-        let cell = factory.createCell(undefined, undefined);
-        cell.language = 'sql';
-        should(cell.language).equal('sql');
-        cell.source = 'abcd';
-        should(cell.source).equal('abcd');
-    });
-
-    test('Should match ICell values if defined', async function (): Promise<void> {
-        let output: nb.IStreamResult = {
-            output_type: 'stream',
-            text: 'Some output',
-            name: 'stdout'
-        };
-        let cellData: nb.ICellContents = {
-            cell_type: CellTypes.Markdown,
-            source: 'some *markdown*',
-            outputs: [output],
-            metadata: { language: 'python'},
-            execution_count: 1
-        };
-        let cell = factory.createCell(cellData, undefined);
-        should(cell.cellType).equal(cellData.cell_type);
-        should(cell.source).equal(cellData.source);
-        should(cell.outputs).have.length(1);
-        should(cell.outputs[0].output_type).equal('stream');
-        should((<nb.IStreamResult>cell.outputs[0]).text).equal('Some output');
-    });
-
-
-    test('Should set cell language to python if defined as python in languageInfo', async function (): Promise<void> {
-        let cellData: nb.ICellContents = {
-            cell_type: CellTypes.Code,
-            source: 'print(\'1\')',
-            metadata: { language: 'python'},
-            execution_count: 1
-        };
-
-        let notebookModel = new NotebookModelStub({
-            name: 'python',
-            version: '',
-            mimetype: ''
-        });
-        let cell = factory.createCell(cellData, { notebook: notebookModel, isTrusted: false });
-        should(cell.language).equal('python');
-    });
-
-    test('Should set cell language to python if defined as pyspark in languageInfo', async function (): Promise<void> {
-        let cellData: nb.ICellContents = {
-            cell_type: CellTypes.Code,
-            source: 'print(\'1\')',
-            metadata: { language: 'python'},
-            execution_count: 1
-        };
-
-        let notebookModel = new NotebookModelStub({
-            name: 'pyspark',
-            version: '',
-            mimetype: ''
-        });
-        let cell = factory.createCell(cellData, { notebook: notebookModel, isTrusted: false });
-        should(cell.language).equal('python');
-    });
-
-    test('Should set cell language to scala if defined as scala in languageInfo', async function (): Promise<void> {
-        let cellData: nb.ICellContents = {
-            cell_type: CellTypes.Code,
-            source: 'print(\'1\')',
-            metadata: {  },
-            execution_count: 1
-        };
-
-        let notebookModel = new NotebookModelStub({
-            name: 'scala',
-            version: '',
-            mimetype: ''
-        });
-        let cell = factory.createCell(cellData, { notebook: notebookModel, isTrusted: false });
-        should(cell.language).equal('scala');
-    });
-    test('Should keep cell language as python if cell has language override', async function (): Promise<void> {
-        let cellData: nb.ICellContents = {
-            cell_type: CellTypes.Code,
-            source: 'print(\'1\')',
-            metadata: { language: 'python'},
-            execution_count: 1
-        };
-
-        let notebookModel = new NotebookModelStub({
-            name: 'scala',
-            version: '',
-            mimetype: ''
-        });
-        let cell = factory.createCell(cellData, { notebook: notebookModel, isTrusted: false });
-        should(cell.language).equal('python');
-    });
-
-    test('Should set cell language to python if no language defined', async function (): Promise<void> {
-        let cellData: nb.ICellContents = {
-            cell_type: CellTypes.Code,
-            source: 'print(\'1\')',
-            metadata: { language: 'python'},
-            execution_count: 1
-        };
-
-        let notebookModel = new NotebookModelStub({
-            name: '',
-            version: '',
-            mimetype: ''
-        });
-        let cell = factory.createCell(cellData, { notebook: notebookModel, isTrusted: false });
-        should(cell.language).equal('python');
-    });
-
-    test('Should match cell language to language specified if unknown language defined in languageInfo', async function (): Promise<void> {
-        let cellData: nb.ICellContents = {
-            cell_type: CellTypes.Code,
-            source: 'std::cout << "hello world";',
-            metadata: { },
-            execution_count: 1
-        };
-
-        let notebookModel = new NotebookModelStub({
-            name: 'cplusplus',
-            version: '',
-            mimetype: ''
-        });
-        let cell = factory.createCell(cellData, { notebook: notebookModel, isTrusted: false });
-        should(cell.language).equal('cplusplus');
-    });
-
-    test('Should match cell language to mimetype name is not supplied in languageInfo', async function (): Promise<void> {
-        let cellData: nb.ICellContents = {
-            cell_type: CellTypes.Code,
-            source: 'print(\'1\')',
-            metadata: { },
-            execution_count: 1
-        };
-
-        let notebookModel = new NotebookModelStub({
-            name: '',
-            version: '',
-            mimetype: 'x-scala'
-        });
-        let cell = factory.createCell(cellData, { notebook: notebookModel, isTrusted: false });
-        should(cell.language).equal('scala');
-    });
-
-    suite('Model Future handling', function(): void {
-        let future: TypeMoq.Mock<EmptyFuture>;
-        let cell: ICellModel;
-        setup(() => {
-            future = TypeMoq.Mock.ofType(EmptyFuture);
-            cell = factory.createCell({
-                cell_type: CellTypes.Code,
-                source: 'print "Hello"',
-                metadata: { language: 'python'},
-                execution_count: 1
-            }, {
-                notebook: new NotebookModelStub({
-                    name: '',
-                    version: '',
-                    mimetype: 'x-scala'
-                }),
-                isTrusted: false
-            });
-        });
-
-        test('should send and handle incoming messages', async () => {
-            // Given a future
-            let onReply: nb.MessageHandler<nb.IShellMessage>;
-            let onIopub: nb.MessageHandler<nb.IIOPubMessage>;
-            future.setup(f => f.setReplyHandler(TypeMoq.It.isAny())).callback((handler) => onReply = handler);
-            future.setup(f => f.setIOPubHandler(TypeMoq.It.isAny())).callback((handler) => onIopub = handler);
-            let outputs: ReadonlyArray<nb.ICellOutput> = undefined;
-            cell.onOutputsChanged((o => outputs = o));
-
-            // When I set it on the cell
-            cell.setFuture(future.object);
-
-            // Then I expect outputs to have been cleared
-            should(outputs).have.length(0);
-            should(onReply).not.be.undefined();
-            // ... And when I send an IoPub message
-            let message: nb.IIOPubMessage = {
-                channel: 'iopub',
-                type: 'iopub',
-                parent_header: undefined,
-                metadata: undefined,
-                header: <nb.IHeader> {
-                    msg_type: 'stream'
-                },
-                content: {
-                    text: 'Printed hello world'
-                }
-            };
-            onIopub.handle(message);
-            // Then I expect an output to be added
-            should(outputs).have.length(1);
-            should(outputs[0].output_type).equal('stream');
-
-            message = objects.deepClone(message);
-            message.header.msg_type = 'display_data';
-            onIopub.handle(message);
-            should(outputs[1].output_type).equal('display_data');
-
-            // ... TODO: And when I sent a reply I expect it to be processed.
-        });
-
-        test('should delete transient tag while handling incoming messages', async () => {
-            // Given a future
-            let onIopub: nb.MessageHandler<nb.IIOPubMessage>;
-            future.setup(f => f.setIOPubHandler(TypeMoq.It.isAny())).callback((handler) => onIopub = handler);
-            let outputs: ReadonlyArray<nb.ICellOutput> = undefined;
-            cell.onOutputsChanged((o => outputs = o));
-
-            //Set the future
-            cell.setFuture(future.object);
-
-            // ... And when I send an IoPub message
-            let message: nb.IIOPubMessage = {
-                channel: 'iopub',
-                type: 'iopub',
-                parent_header: undefined,
-                metadata: undefined,
-                header: <nb.IHeader> {
-                    msg_type: 'display_data'
-                },
-                content: {
-                    text: 'Printed hello world',
-                    transient: 'transient data'
-                }
-            };
-            onIopub.handle(message);
-            //Output array's length should be 1
-            //'transient' tag should no longer exist in the output
-            should(outputs).have.length(1);
-            should(outputs[0]['transient']).be.undefined();
-        });
-
-        test('should dispose old future', async () => {
-            let oldFuture = TypeMoq.Mock.ofType(EmptyFuture);
-            cell.setFuture(oldFuture.object);
-
-            cell.setFuture(future.object);
-
-            oldFuture.verify(f => f.dispose(), TypeMoq.Times.once());
-        });
-    });
-=======
-describe('Cell Model', function (): void {
 	let factory = new ModelFactory();
-	it('Should set default values if none defined', async function (): Promise<void> {
+	test('Should set default values if none defined', async function (): Promise<void> {
 		let cell = factory.createCell(undefined, undefined);
 		should(cell.cellType).equal(CellTypes.Code);
 		should(cell.source).equal('');
 	});
 
-	it('Should update values', async function (): Promise<void> {
+	test('Should update values', async function (): Promise<void> {
 		let cell = factory.createCell(undefined, undefined);
 		cell.language = 'sql';
 		should(cell.language).equal('sql');
@@ -292,7 +33,7 @@
 		should(cell.source).equal('abcd');
 	});
 
-	it('Should match ICell values if defined', async function (): Promise<void> {
+	test('Should match ICell values if defined', async function (): Promise<void> {
 		let output: nb.IStreamResult = {
 			output_type: 'stream',
 			text: 'Some output',
@@ -314,7 +55,7 @@
 	});
 
 
-	it('Should set cell language to python if defined as python in languageInfo', async function (): Promise<void> {
+	test('Should set cell language to python if defined as python in languageInfo', async function (): Promise<void> {
 		let cellData: nb.ICellContents = {
 			cell_type: CellTypes.Code,
 			source: 'print(\'1\')',
@@ -331,7 +72,7 @@
 		should(cell.language).equal('python');
 	});
 
-	it('Should set cell language to python if defined as pyspark in languageInfo', async function (): Promise<void> {
+	test('Should set cell language to python if defined as pyspark in languageInfo', async function (): Promise<void> {
 		let cellData: nb.ICellContents = {
 			cell_type: CellTypes.Code,
 			source: 'print(\'1\')',
@@ -348,7 +89,7 @@
 		should(cell.language).equal('python');
 	});
 
-	it('Should set cell language to scala if defined as scala in languageInfo', async function (): Promise<void> {
+	test('Should set cell language to scala if defined as scala in languageInfo', async function (): Promise<void> {
 		let cellData: nb.ICellContents = {
 			cell_type: CellTypes.Code,
 			source: 'print(\'1\')',
@@ -364,7 +105,7 @@
 		let cell = factory.createCell(cellData, { notebook: notebookModel, isTrusted: false });
 		should(cell.language).equal('scala');
 	});
-	it('Should keep cell language as python if cell has language override', async function (): Promise<void> {
+	test('Should keep cell language as python if cell has language override', async function (): Promise<void> {
 		let cellData: nb.ICellContents = {
 			cell_type: CellTypes.Code,
 			source: 'print(\'1\')',
@@ -381,7 +122,7 @@
 		should(cell.language).equal('python');
 	});
 
-	it('Should set cell language to python if no language defined', async function (): Promise<void> {
+	test('Should set cell language to python if no language defined', async function (): Promise<void> {
 		let cellData: nb.ICellContents = {
 			cell_type: CellTypes.Code,
 			source: 'print(\'1\')',
@@ -398,7 +139,7 @@
 		should(cell.language).equal('python');
 	});
 
-	it('Should match cell language to language specified if unknown language defined in languageInfo', async function (): Promise<void> {
+	test('Should match cell language to language specified if unknown language defined in languageInfo', async function (): Promise<void> {
 		let cellData: nb.ICellContents = {
 			cell_type: CellTypes.Code,
 			source: 'std::cout << "hello world";',
@@ -415,7 +156,7 @@
 		should(cell.language).equal('cplusplus');
 	});
 
-	it('Should match cell language to mimetype name is not supplied in languageInfo', async function (): Promise<void> {
+	test('Should match cell language to mimetype name is not supplied in languageInfo', async function (): Promise<void> {
 		let cellData: nb.ICellContents = {
 			cell_type: CellTypes.Code,
 			source: 'print(\'1\')',
@@ -432,10 +173,10 @@
 		should(cell.language).equal('scala');
 	});
 
-	describe('Model Future handling', function (): void {
+	suite('Model Future handling', function (): void {
 		let future: TypeMoq.Mock<EmptyFuture>;
 		let cell: ICellModel;
-		beforeEach(() => {
+		setup(() => {
 			future = TypeMoq.Mock.ofType(EmptyFuture);
 			cell = factory.createCell({
 				cell_type: CellTypes.Code,
@@ -452,7 +193,7 @@
 				});
 		});
 
-		it('should send and handle incoming messages', async () => {
+		test('should send and handle incoming messages', async () => {
 			// Given a future
 			let onReply: nb.MessageHandler<nb.IShellMessage>;
 			let onIopub: nb.MessageHandler<nb.IIOPubMessage>;
@@ -493,7 +234,7 @@
 			// ... TODO: And when I sent a reply I expect it to be processed.
 		});
 
-		it('should delete transient tag while handling incoming messages', async () => {
+		test('should delete transient tag while handling incoming messages', async () => {
 			// Given a future
 			let onIopub: nb.MessageHandler<nb.IIOPubMessage>;
 			future.setup(f => f.setIOPubHandler(TypeMoq.It.isAny())).callback((handler) => onIopub = handler);
@@ -524,7 +265,7 @@
 			should(outputs[0]['transient']).be.undefined();
 		});
 
-		it('should dispose old future', async () => {
+		test('should dispose old future', async () => {
 			let oldFuture = TypeMoq.Mock.ofType(EmptyFuture);
 			cell.setFuture(oldFuture.object);
 
@@ -533,6 +274,5 @@
 			oldFuture.verify(f => f.dispose(), TypeMoq.Times.once());
 		});
 	});
->>>>>>> 3ae32ab0
 
 });
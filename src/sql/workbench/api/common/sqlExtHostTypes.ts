/*---------------------------------------------------------------------------------------------
 *  Copyright (c) Microsoft Corporation. All rights reserved.
 *  Licensed under the Source EULA. See License.txt in the project root for license information.
 *--------------------------------------------------------------------------------------------*/
'use strict';

import { nb, IConnectionProfile } from 'sqlops';
import * as vsExtTypes from 'vs/workbench/api/node/extHostTypes';

// SQL added extension host types
export enum ServiceOptionType {
	string = 'string',
	multistring = 'multistring',
	password = 'password',
	number = 'number',
	category = 'category',
	boolean = 'boolean',
	object = 'object'
}

export enum ConnectionOptionSpecialType {
	connectionName = 'connectionName',
	serverName = 'serverName',
	databaseName = 'databaseName',
	authType = 'authType',
	userName = 'userName',
	password = 'password',
	appName = 'appName'
}

export enum MetadataType {
	Table = 0,
	View = 1,
	SProc = 2,
	Function = 3
}

export enum EditRowState {
	clean = 0,
	dirtyInsert = 1,
	dirtyDelete = 2,
	dirtyUpdate = 3
}

export enum TaskStatus {
	NotStarted = 0,
	InProgress = 1,
	Succeeded = 2,
	SucceededWithWarning = 3,
	Failed = 4,
	Canceled = 5,
	Canceling = 6
}

export enum TaskExecutionMode {
	execute = 0,
	script = 1,
	executeAndScript = 2,
}

export enum ScriptOperation {
	Select = 0,
	Create = 1,
	Insert = 2,
	Update = 3,
	Delete = 4,
	Execute = 5,
	Alter = 6
}

export enum WeekDays {
	sunday = 1,
	monday = 2,
	tuesday = 4,
	wednesday = 8,
	thursday = 16,
	friday = 32,
	weekDays = 62,
	saturday = 64,
	weekEnds = 65,
	everyDay = 127
}

export enum NotifyMethods {
	none = 0,
	notifyEmail = 1,
	pager = 2,
	netSend = 4,
	notifyAll = 7
}

export enum JobCompletionActionCondition {
	Never = 0,
	OnSuccess = 1,
	OnFailure = 2,
	Always = 3
}

export enum JobExecutionStatus {
	Executing = 1,
	WaitingForWorkerThread = 2,
	BetweenRetries = 3,
	Idle = 4,
	Suspended = 5,
	WaitingForStepToFinish = 6,
	PerformingCompletionAction = 7
}

export enum AlertType {
	sqlServerEvent = 1,
	sqlServerPerformanceCondition = 2,
	nonSqlServerEvent = 3,
	wmiEvent = 4
}

export enum FrequencyTypes {
	Unknown,
	OneTime = 1 << 1,
	Daily = 1 << 2,
	Weekly = 1 << 3,
	Monthly = 1 << 4,
	MonthlyRelative = 1 << 5,
	AutoStart = 1 << 6,
	OnIdle = 1 << 7
}

export enum FrequencySubDayTypes {
	Unknown = 0,
	Once = 1,
	Second = 2,
	Minute = 4,
	Hour = 8
}

export enum FrequencyRelativeIntervals {
	First = 1,
	Second = 2,
	Third = 4,
	Fourth = 8,
	Last = 16
}

export enum ModelComponentTypes {
	NavContainer,
	DivContainer,
	FlexContainer,
	Card,
	InputBox,
	DropDown,
	DeclarativeTable,
	ListBox,
	Button,
	CheckBox,
	RadioButton,
	WebView,
	Text,
	Table,
	DashboardWidget,
	DashboardWebview,
	Form,
	Group,
	Toolbar,
	LoadingComponent,
	TreeComponent,
	FileBrowserTree,
	Editor,
	Dom,
	Hyperlink
}

export interface IComponentShape {
	type: ModelComponentTypes;
	id: string;
	properties?: { [key: string]: any };
	layout?: any;
	itemConfigs?: IItemConfig[];
}

export interface IItemConfig {
	componentShape: IComponentShape;
	config: any;
}

export enum ComponentEventType {
	PropertiesChanged,
	onDidChange,
	onDidClick,
	validityChanged,
	onMessage,
	onSelectedRowChanged,
	onComponentCreated
}

export interface IComponentEventArgs {
	eventType: ComponentEventType;
	args: any;
}

export interface IModelViewDialogDetails {
	title: string;
	content: string | number[];
	okButton: number;
	cancelButton: number;
	customButtons: number[];
	message: DialogMessage;
}

export interface IModelViewTabDetails {
	title: string;
	content: string;
}

export interface IModelViewButtonDetails {
	label: string;
	enabled: boolean;
	hidden: boolean;
}

export interface IModelViewWizardPageDetails {
	title: string;
	content: string;
	enabled: boolean;
	customButtons: number[];
	description: string;
}

export interface IModelViewWizardDetails {
	title: string;
	pages: number[];
	currentPage: number;
	doneButton: number;
	cancelButton: number;
	generateScriptButton: number;
	nextButton: number;
	backButton: number;
	customButtons: number[];
	message: DialogMessage;
	displayPageTitles: boolean;
}

export enum MessageLevel {
	Error = 0,
	Warning = 1,
	Information = 2
}

export interface DialogMessage {
	text: string;
	level?: MessageLevel;
	description?: string;
}

/// Card-related APIs that need to be here to avoid early load issues
// with enums causing requiring of sqlops API to fail.
export enum StatusIndicator {
	None = 0,
	Ok = 1,
	Warning = 2,
	Error = 3
}

export interface CardProperties {
	label: string;
	value?: string;
	actions?: ActionDescriptor[];
	descriptions?: string[];
	status?: StatusIndicator;
	selected?: boolean;
	cardType: CardType;
}

export interface ActionDescriptor {
	label: string;
	actionTitle?: string;
	callbackData?: any;
}

export enum DataProviderType {
	ConnectionProvider = 'ConnectionProvider',
	BackupProvider = 'BackupProvider',
	RestoreProvider = 'RestoreProvider',
	ScriptingProvider = 'ScriptingProvider',
	ObjectExplorerProvider = 'ObjectExplorerProvider',
	TaskServicesProvider = 'TaskServicesProvider',
	FileBrowserProvider = 'FileBrowserProvider',
	ProfilerProvider = 'ProfilerProvider',
	MetadataProvider = 'MetadataProvider',
	QueryProvider = 'QueryProvider',
	AdminServicesProvider = 'AdminServicesProvider',
	AgentServicesProvider = 'AgentServicesProvider',
	CapabilitiesProvider = 'CapabilitiesProvider',
	DacFxServicesProvider = 'DacFxServicesProvider',
	ObjectExplorerNodeProvider = 'ObjectExplorerNodeProvider',
}

export enum DeclarativeDataType {
	string = 'string',
	category = 'category',
	boolean = 'boolean',
	editableCategory = 'editableCategory'
}

export enum CardType {
	VerticalButton = 'VerticalButton',
	Details = 'Details',
	ListItem = 'ListItem'
}

export enum Orientation {
	Horizontal = 'horizontal',
	Vertical = 'vertial'
}

export interface ToolbarLayout {
	orientation: Orientation;
}

<<<<<<< HEAD
export class TreeComponentItem extends TreeItem {
	label?: string;
=======
export class TreeComponentItem extends vsExtTypes.TreeItem {
>>>>>>> a764a481
	checked?: boolean;
}

export enum AzureResource {
	ResourceManagement = 0,
	Sql = 1
}

export class TreeItem extends vsExtTypes.TreeItem {
	payload: IConnectionProfile;
	providerHandle: string;
}

export interface ServerInfoOption {
	isBigDataCluster: boolean;
	clusterEndpoints: ClusterEndpoint;
}

export interface ClusterEndpoint {
	serviceName: string;
	ipAddress: string;
	port: number;
}

export class SqlThemeIcon {

	static readonly Folder = new SqlThemeIcon('Folder');
	static readonly Root = new SqlThemeIcon('root');
	static readonly Database = new SqlThemeIcon('Database');
	static readonly Server = new SqlThemeIcon('Server');
	static readonly ScalarValuedFunction = new SqlThemeIcon('ScalarValuedFunction');
	static readonly TableValuedFunction = new SqlThemeIcon('TableValuedFunction');
	static readonly AggregateFunction = new SqlThemeIcon('AggregateFunction');
	static readonly FileGroup = new SqlThemeIcon('FileGroup');
	static readonly StoredProcedure = new SqlThemeIcon('StoredProcedure');
	static readonly UserDefinedTableType = new SqlThemeIcon('UserDefinedTableType');
	static readonly View = new SqlThemeIcon('View');
	static readonly Table = new SqlThemeIcon('Table');
	static readonly HistoryTable = new SqlThemeIcon('HistoryTable');
	static readonly ServerLevelLinkedServerLogin = new SqlThemeIcon('ServerLevelLinkedServerLogin');
	static readonly ServerLevelServerAudit = new SqlThemeIcon('ServerLevelServerAudit');
	static readonly ServerLevelCryptographicProvider = new SqlThemeIcon('ServerLevelCryptographicProvider');
	static readonly ServerLevelCredential = new SqlThemeIcon('ServerLevelCredential');
	static readonly ServerLevelServerRole = new SqlThemeIcon('ServerLevelServerRole');
	static readonly ServerLevelLogin = new SqlThemeIcon('ServerLevelLogin');
	static readonly ServerLevelServerAuditSpecification = new SqlThemeIcon('ServerLevelServerAuditSpecification');
	static readonly ServerLevelServerTrigger = new SqlThemeIcon('ServerLevelServerTrigger');
	static readonly ServerLevelLinkedServer = new SqlThemeIcon('ServerLevelLinkedServer');
	static readonly ServerLevelEndpoint = new SqlThemeIcon('ServerLevelEndpoint');
	static readonly Synonym = new SqlThemeIcon('Synonym');
	static readonly DatabaseTrigger = new SqlThemeIcon('DatabaseTrigger');
	static readonly Assembly = new SqlThemeIcon('Assembly');
	static readonly MessageType = new SqlThemeIcon('MessageType');
	static readonly Contract = new SqlThemeIcon('Contract');
	static readonly Queue = new SqlThemeIcon('Queue');
	static readonly Service = new SqlThemeIcon('Service');
	static readonly Route = new SqlThemeIcon('Route');
	static readonly DatabaseAndQueueEventNotification = new SqlThemeIcon('DatabaseAndQueueEventNotification');
	static readonly RemoteServiceBinding = new SqlThemeIcon('RemoteServiceBinding');
	static readonly BrokerPriority = new SqlThemeIcon('BrokerPriority');
	static readonly FullTextCatalog = new SqlThemeIcon('FullTextCatalog');
	static readonly FullTextStopList = new SqlThemeIcon('FullTextStopList');
	static readonly SqlLogFile = new SqlThemeIcon('SqlLogFile');
	static readonly PartitionFunction = new SqlThemeIcon('PartitionFunction');
	static readonly PartitionScheme = new SqlThemeIcon('PartitionScheme');
	static readonly SearchPropertyList = new SqlThemeIcon('SearchPropertyList');
	static readonly User = new SqlThemeIcon('User');
	static readonly Schema = new SqlThemeIcon('Schema');
	static readonly AsymmetricKey = new SqlThemeIcon('AsymmetricKey');
	static readonly Certificate = new SqlThemeIcon('Certificate');
	static readonly SymmetricKey = new SqlThemeIcon('SymmetricKey');
	static readonly DatabaseEncryptionKey = new SqlThemeIcon('DatabaseEncryptionKey');
	static readonly MasterKey = new SqlThemeIcon('MasterKey');
	static readonly DatabaseAuditSpecification = new SqlThemeIcon('DatabaseAuditSpecification');
	static readonly Column = new SqlThemeIcon('Column');
	static readonly Key = new SqlThemeIcon('Key');
	static readonly Constraint = new SqlThemeIcon('Constraint');
	static readonly Trigger = new SqlThemeIcon('Trigger');
	static readonly Index = new SqlThemeIcon('Index');
	static readonly Statistic = new SqlThemeIcon('Statistic');
	static readonly UserDefinedDataType = new SqlThemeIcon('UserDefinedDataType');
	static readonly UserDefinedType = new SqlThemeIcon('UserDefinedType');
	static readonly XmlSchemaCollection = new SqlThemeIcon('XmlSchemaCollection');
	static readonly SystemExactNumeric = new SqlThemeIcon('SystemExactNumeric');
	static readonly SystemApproximateNumeric = new SqlThemeIcon('SystemApproximateNumeric');
	static readonly SystemDateAndTime = new SqlThemeIcon('SystemDateAndTime');
	static readonly SystemCharacterString = new SqlThemeIcon('SystemCharacterString');
	static readonly SystemUnicodeCharacterString = new SqlThemeIcon('SystemUnicodeCharacterString');
	static readonly SystemBinaryString = new SqlThemeIcon('SystemBinaryString');
	static readonly SystemOtherDataType = new SqlThemeIcon('SystemOtherDataType');
	static readonly SystemClrDataType = new SqlThemeIcon('SystemClrDataType');
	static readonly SystemSpatialDataType = new SqlThemeIcon('SystemSpatialDataType');
	static readonly UserDefinedTableTypeColumn = new SqlThemeIcon('UserDefinedTableTypeColumn');
	static readonly UserDefinedTableTypeKey = new SqlThemeIcon('UserDefinedTableTypeKey');
	static readonly UserDefinedTableTypeConstraint = new SqlThemeIcon('UserDefinedTableTypeConstraint');
	static readonly StoredProcedureParameter = new SqlThemeIcon('StoredProcedureParameter');
	static readonly TableValuedFunctionParameter = new SqlThemeIcon('TableValuedFunctionParameter');
	static readonly ScalarValuedFunctionParameter = new SqlThemeIcon('ScalarValuedFunctionParameter');
	static readonly AggregateFunctionParameter = new SqlThemeIcon('AggregateFunctionParameter');
	static readonly DatabaseRole = new SqlThemeIcon('DatabaseRole');
	static readonly ApplicationRole = new SqlThemeIcon('ApplicationRole');
	static readonly FileGroupFile = new SqlThemeIcon('FileGroupFile');
	static readonly SystemMessageType = new SqlThemeIcon('SystemMessageType');
	static readonly SystemContract = new SqlThemeIcon('SystemContract');
	static readonly SystemService = new SqlThemeIcon('SystemService');
	static readonly SystemQueue = new SqlThemeIcon('SystemQueue');
	static readonly Sequence = new SqlThemeIcon('Sequence');
	static readonly SecurityPolicy = new SqlThemeIcon('SecurityPolicy');
	static readonly DatabaseScopedCredential = new SqlThemeIcon('DatabaseScopedCredential');
	static readonly ExternalResource = new SqlThemeIcon('ExternalResource');
	static readonly ExternalDataSource = new SqlThemeIcon('ExternalDataSource');
	static readonly ExternalFileFormat = new SqlThemeIcon('ExternalFileFormat');
	static readonly ExternalTable = new SqlThemeIcon('ExternalTable');
	static readonly ColumnMasterKey = new SqlThemeIcon('ColumnMasterKey');
	static readonly ColumnEncryptionKey = new SqlThemeIcon('ColumnEncryptionKey');

	public readonly id: string;

	private constructor(id: string) {
		this.id = id;
	}
}

export interface INotebookManagerDetails {
	handle: number;
	hasContentManager: boolean;
	hasServerManager: boolean;
}

export interface INotebookSessionDetails {
	readonly sessionId: number;
	readonly canChangeKernels: boolean;
	readonly id: string;
	readonly path: string;
	readonly name: string;
	readonly type: string;
	readonly status: string;
	readonly kernelDetails: INotebookKernelDetails;
}

export interface INotebookKernelDetails {
	readonly kernelId: number;
	readonly id: string;
	readonly name: string;
	readonly supportsIntellisense: boolean;
	readonly info?: any;
}

export interface INotebookFutureDetails {
	readonly futureId: number;
	readonly msg: any;
}

export enum FutureMessageType {
	Reply = 0,
	StdIn = 1,
	IOPub = 2
}

export interface INotebookFutureDone {
	succeeded: boolean;
	rejectReason: string;
	message: nb.IShellMessage;
}

export interface ICellRange {
	readonly start: number;
	readonly end: number;
}

export class CellRange {

	protected _start: number;
	protected _end: number;

	get start(): number {
		return this._start;
	}

	get end(): number {
		return this._end;
	}

	constructor(start: number, end: number) {
		if (typeof (start) !== 'number' || typeof (start) !== 'number' || start < 0 || end < 0) {
			throw new Error('Invalid arguments');
		}

		// Logic taken from range handling.
		if (start <= end) {
			this._start = start;
			this._end = end;
		} else {
			this._start = end;
			this._end = start;
		}
	}
}

export interface ISingleNotebookEditOperation {
	range: ICellRange;
	cell: Partial<nb.ICellContents>;
	forceMoveMarkers: boolean;
}<|MERGE_RESOLUTION|>--- conflicted
+++ resolved
@@ -315,12 +315,8 @@
 	orientation: Orientation;
 }
 
-<<<<<<< HEAD
-export class TreeComponentItem extends TreeItem {
+export class TreeComponentItem extends vsExtTypes.TreeItem {
 	label?: string;
-=======
-export class TreeComponentItem extends vsExtTypes.TreeItem {
->>>>>>> a764a481
 	checked?: boolean;
 }
 
@@ -330,6 +326,7 @@
 }
 
 export class TreeItem extends vsExtTypes.TreeItem {
+	label?: string;
 	payload: IConnectionProfile;
 	providerHandle: string;
 }

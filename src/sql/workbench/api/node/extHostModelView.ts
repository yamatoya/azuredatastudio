--- conflicted
+++ resolved
@@ -52,18 +52,14 @@
 		return container;
 	}
 
-<<<<<<< HEAD
-	formContainer(): azdata.FormBuilder {
-=======
-	splitViewContainer(): sqlops.SplitViewBuilder {
+	splitViewContainer(): azdata.SplitViewBuilder {
 		let id = this.getNextComponentId();
 		let container: GenericContainerBuilder<sqlops.SplitViewContainer, any, any> = new GenericContainerBuilder<sqlops.SplitViewContainer, sqlops.SplitViewLayout, sqlops.FlexItemLayout>(this._proxy, this._handle, ModelComponentTypes.SplitViewContainer, id);
 		this._componentBuilders.set(id, container);
 		return container;
 	}
 
-	formContainer(): sqlops.FormBuilder {
->>>>>>> af3fc68b
+	formContainer(): azdata.FormBuilder {
 		let id = this.getNextComponentId();
 		let container = new FormContainerBuilder(this._proxy, this._handle, ModelComponentTypes.Form, id, this);
 		this._componentBuilders.set(id, container);
@@ -140,18 +136,14 @@
 		return builder;
 	}
 
-<<<<<<< HEAD
+	diffeditor(): azdata.ComponentBuilder<azdata.DiffEditorComponent> {
+		let id = this.getNextComponentId();
+		let builder: ComponentBuilderImpl<sqlops.DiffEditorComponent> = this.getComponentBuilder(new DiffEditorWrapper(this._proxy, this._handle, id), id);
+		this._componentBuilders.set(id, builder);
+		return builder;
+	}
+
 	button(): azdata.ComponentBuilder<azdata.ButtonComponent> {
-=======
-	diffeditor(): sqlops.ComponentBuilder<sqlops.DiffEditorComponent> {
-		let id = this.getNextComponentId();
-		let builder: ComponentBuilderImpl<sqlops.DiffEditorComponent> = this.getComponentBuilder(new DiffEditorWrapper(this._proxy, this._handle, id), id);
-		this._componentBuilders.set(id, builder);
-		return builder;
-	}
-
-	button(): sqlops.ComponentBuilder<sqlops.ButtonComponent> {
->>>>>>> af3fc68b
 		let id = this.getNextComponentId();
 		let builder: ComponentBuilderImpl<azdata.ButtonComponent> = this.getComponentBuilder(new ButtonWrapper(this._proxy, this._handle, id), id);
 		this._componentBuilders.set(id, builder);
@@ -962,10 +954,7 @@
 	}
 }
 
-<<<<<<< HEAD
-class RadioButtonWrapper extends ComponentWrapper implements azdata.RadioButtonComponent {
-=======
-class DiffEditorWrapper extends ComponentWrapper implements sqlops.DiffEditorComponent {
+class DiffEditorWrapper extends ComponentWrapper implements azdata.DiffEditorComponent {
 	constructor(proxy: MainThreadModelViewShape, handle: number, id: string) {
 		super(proxy, handle, ModelComponentTypes.DiffEditor, id);
 		this.properties = {};
@@ -1025,8 +1014,7 @@
 	}
 }
 
-class RadioButtonWrapper extends ComponentWrapper implements sqlops.RadioButtonComponent {
->>>>>>> af3fc68b
+class RadioButtonWrapper extends ComponentWrapper implements azdata.RadioButtonComponent {
 
 	constructor(proxy: MainThreadModelViewShape, handle: number, id: string) {
 		super(proxy, handle, ModelComponentTypes.RadioButton, id);

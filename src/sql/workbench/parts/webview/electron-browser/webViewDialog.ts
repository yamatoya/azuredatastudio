/*---------------------------------------------------------------------------------------------
 *  Copyright (c) Microsoft Corporation. All rights reserved.
 *  Licensed under the Source EULA. See License.txt in the project root for license information.
 *--------------------------------------------------------------------------------------------*/

'use strict';

import 'vs/css!sql/media/icons/common-icons';
import { Button } from 'sql/base/browser/ui/button/button';
import { Modal } from 'sql/workbench/browser/modal/modal';
import * as TelemetryKeys from 'sql/common/telemetryKeys';
import { attachButtonStyler, attachModalDialogStyler } from 'sql/platform/theme/common/styler';
import { IThemeService } from 'vs/platform/theme/common/themeService';
import { Event, Emitter } from 'vs/base/common/event';
import { ITelemetryService } from 'vs/platform/telemetry/common/telemetry';
import { IContextKeyService } from 'vs/platform/contextkey/common/contextkey';
import { IClipboardService } from 'vs/platform/clipboard/common/clipboardService';
import { localize } from 'vs/nls';
import { IDisposable, toDisposable } from 'vs/base/common/lifecycle';
import { IInstantiationService } from 'vs/platform/instantiation/common/instantiation';
import { WebviewElement } from 'vs/workbench/contrib/webview/electron-browser/webviewElement';
import { IWorkbenchLayoutService, Parts } from 'vs/workbench/services/layout/browser/layoutService';
import * as DOM from 'vs/base/browser/dom';

export class WebViewDialog extends Modal {

	private _body: HTMLElement;
	private _okButton: Button;
	private _okLabel: string;
	private _closeLabel: string;
	private _webview: WebviewElement;
	private _html: string;
	private _headerTitle: string;

	private _onOk = new Emitter<void>();
	public onOk: Event<void> = this._onOk.event;
	private _onClosed = new Emitter<void>();
	public onClosed: Event<void> = this._onClosed.event;
	private contentDisposables: IDisposable[] = [];
	private _onMessage = new Emitter<any>();

	constructor(
		@IThemeService themeService: IThemeService,
		@IClipboardService clipboardService: IClipboardService,
		@IWorkbenchLayoutService layoutService: IWorkbenchLayoutService,
		@ITelemetryService telemetryService: ITelemetryService,
		@IContextKeyService contextKeyService: IContextKeyService,
		@IInstantiationService private _instantiationService: IInstantiationService
	) {
		super('', TelemetryKeys.WebView, telemetryService, layoutService, clipboardService, themeService, contextKeyService, { isFlyout: false, hasTitleIcon: true });
		this._okLabel = localize('webViewDialog.ok', 'OK');
		this._closeLabel = localize('webViewDialog.close', 'Close');
	}

	public set html(value: string) {
		this._html = value;
	}

	public get html(): string {
		return this._html;
	}

	public set okTitle(value: string) {
		this._okLabel = value;
	}

	public get okTitle(): string {
		return this._okLabel;
	}

	public set closeTitle(value: string) {
		this._closeLabel = value;
	}

	public get closeTitle(): string {
		return this._closeLabel;
	}

	public set headerTitle(value: string) {
		this._headerTitle = value;
	}

	public get headerTitle(): string {
		return this._headerTitle;
	}

	protected renderBody(container: HTMLElement) {
		this._body = DOM.append(container, DOM.$('div.webview-dialog'));

		this._webview = this._instantiationService.createInstance(WebviewElement,
<<<<<<< HEAD
			this.layoutService.container,
=======
>>>>>>> 0532346f
			{},
			{
				allowScripts: true
			});

		this._webview.mountTo(this._body);

		this._webview.style(this._themeService.getTheme());

		this._webview.onMessage(message => {
			this._onMessage.fire(message);
		}, null, this.contentDisposables);

		this._themeService.onThemeChange(theme => this._webview.style(theme), null, this.contentDisposables);

		this.contentDisposables.push(this._webview);
		this.contentDisposables.push(toDisposable(() => this._webview = null));
	}

	get onMessage(): Event<any> {
		return this._onMessage.event;
	}

	public render() {
		super.render();
		this._register(attachModalDialogStyler(this, this._themeService));

		this._okButton = this.addFooterButton(this._okLabel, () => this.ok());
		this._register(attachButtonStyler(this._okButton, this._themeService));
	}

	protected layout(height?: number): void {
		// Nothing to re-layout
	}

	private updateDialogBody(): void {
		this._webview.contents = this.html;
	}

	/* espace key */
	protected onClose() {
		this.ok();
	}

	/* enter key */
	protected onAccept() {
		this.ok();
	}

	public ok(): void {
		this._onOk.fire();
		this.close();
	}

	public close() {
		this.hide();
		this._onClosed.fire();
	}

	public sendMessage(message: any): void {
		this._webview.sendMessage(message);
	}

	public open() {
		this.title = this.headerTitle;
		this.updateDialogBody();
		this.show();
		this._okButton.focus();
	}

	public dispose(): void {
		this.contentDisposables.forEach(element => {
			element.dispose();
		});
	}
}<|MERGE_RESOLUTION|>--- conflicted
+++ resolved
@@ -88,10 +88,6 @@
 		this._body = DOM.append(container, DOM.$('div.webview-dialog'));
 
 		this._webview = this._instantiationService.createInstance(WebviewElement,
-<<<<<<< HEAD
-			this.layoutService.container,
-=======
->>>>>>> 0532346f
 			{},
 			{
 				allowScripts: true

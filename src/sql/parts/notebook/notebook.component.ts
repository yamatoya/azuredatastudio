/*---------------------------------------------------------------------------------------------
*  Copyright (c) Microsoft Corporation. All rights reserved.
*  Licensed under the Source EULA. See License.txt in the project root for license information.
*--------------------------------------------------------------------------------------------*/

import { OnInit, Component, Inject, forwardRef, ElementRef, ChangeDetectorRef, ViewChild, OnDestroy } from '@angular/core';

import { IColorTheme, IWorkbenchThemeService } from 'vs/workbench/services/themes/common/workbenchThemeService';
import * as themeColors from 'vs/workbench/common/theme';
import { INotificationService, INotification, Severity } from 'vs/platform/notification/common/notification';
import { localize } from 'vs/nls';
import { IInstantiationService } from 'vs/platform/instantiation/common/instantiation';
import { IContextMenuService, IContextViewService } from 'vs/platform/contextview/browser/contextView';
import { IEditorService } from 'vs/workbench/services/editor/common/editorService';
import { attachSelectBoxStyler } from 'vs/platform/theme/common/styler';
import { MenuId, IMenuService, MenuItemAction } from 'vs/platform/actions/common/actions';
import { IAction, Action, IActionItem } from 'vs/base/common/actions';
import { IContextKeyService, RawContextKey } from 'vs/platform/contextkey/common/contextkey';
import { IKeybindingService } from 'vs/platform/keybinding/common/keybinding';
import { fillInActions, LabeledMenuItemActionItem } from 'vs/platform/actions/browser/menuItemActionItem';
import { IViewletService } from 'vs/workbench/services/viewlet/browser/viewlet';

import { AngularDisposable } from 'sql/base/node/lifecycle';
import { CellTypes, CellType } from 'sql/parts/notebook/models/contracts';
import { ICellModel, IModelFactory, INotebookModel, NotebookContentChange } from 'sql/parts/notebook/models/modelInterfaces';
import { IConnectionManagementService } from 'sql/platform/connection/common/connectionManagement';
import { INotebookService, INotebookParams, INotebookManager, INotebookEditor, DEFAULT_NOTEBOOK_PROVIDER, SQL_NOTEBOOK_PROVIDER } from 'sql/workbench/services/notebook/common/notebookService';
import { IBootstrapParams } from 'sql/services/bootstrap/bootstrapService';
import { NotebookModel } from 'sql/parts/notebook/models/notebookModel';
import { ModelFactory } from 'sql/parts/notebook/models/modelFactory';
import * as notebookUtils from 'sql/parts/notebook/notebookUtils';
import { Deferred } from 'sql/base/common/promise';
import { IConnectionProfile } from 'sql/platform/connection/common/interfaces';
import { Taskbar } from 'sql/base/browser/ui/taskbar/taskbar';
import { KernelsDropdown, AttachToDropdown, AddCellAction, TrustedAction, RunAllCellsAction, ClearAllOutputsAction } from 'sql/parts/notebook/notebookActions';
import { IObjectExplorerService } from 'sql/workbench/services/objectExplorer/common/objectExplorerService';
import * as TaskUtilities from 'sql/workbench/common/taskUtilities';
import { ISingleNotebookEditOperation } from 'sql/workbench/api/common/sqlExtHostTypes';
import { IConnectionDialogService } from 'sql/workbench/services/connection/common/connectionDialogService';
import { ICapabilitiesService } from 'sql/platform/capabilities/common/capabilitiesService';
import { CellMagicMapper } from 'sql/parts/notebook/models/cellMagicMapper';
import { IExtensionsViewlet, VIEWLET_ID } from 'vs/workbench/contrib/extensions/common/extensions';
import { CellModel } from 'sql/parts/notebook/models/cell';

export const NOTEBOOK_SELECTOR: string = 'notebook-component';


@Component({
	selector: NOTEBOOK_SELECTOR,
	templateUrl: decodeURI(require.toUrl('./notebook.component.html'))
})
export class NotebookComponent extends AngularDisposable implements OnInit, OnDestroy, INotebookEditor {
	@ViewChild('toolbar', { read: ElementRef }) private toolbar: ElementRef;
	@ViewChild('container', { read: ElementRef }) private container: ElementRef;
	private _model: NotebookModel;
	private _isInErrorState: boolean = false;
	private _errorMessage: string;
	protected _actionBar: Taskbar;
	protected isLoading: boolean;
	private notebookManagers: INotebookManager[] = [];
	private _modelReadyDeferred = new Deferred<NotebookModel>();
	private _modelRegisteredDeferred = new Deferred<NotebookModel>();
	private profile: IConnectionProfile;
	private _trustedAction: TrustedAction;
	private _runAllCellsAction: RunAllCellsAction;
	private _providerRelatedActions: IAction[] = [];
	private _scrollTop: number;


	constructor(
		@Inject(forwardRef(() => ChangeDetectorRef)) private _changeRef: ChangeDetectorRef,
		@Inject(IWorkbenchThemeService) private themeService: IWorkbenchThemeService,
		@Inject(IConnectionManagementService) private connectionManagementService: IConnectionManagementService,
		@Inject(IObjectExplorerService) private objectExplorerService: IObjectExplorerService,
		@Inject(IEditorService) private editorService: IEditorService,
		@Inject(INotificationService) private notificationService: INotificationService,
		@Inject(INotebookService) private notebookService: INotebookService,
		@Inject(IBootstrapParams) private _notebookParams: INotebookParams,
		@Inject(IInstantiationService) private instantiationService: IInstantiationService,
		@Inject(IContextMenuService) private contextMenuService: IContextMenuService,
		@Inject(IContextViewService) private contextViewService: IContextViewService,
		@Inject(IConnectionDialogService) private connectionDialogService: IConnectionDialogService,
		@Inject(IContextKeyService) private contextKeyService: IContextKeyService,
		@Inject(IMenuService) private menuService: IMenuService,
		@Inject(IKeybindingService) private keybindingService: IKeybindingService,
		@Inject(IViewletService) private viewletService: IViewletService,
		@Inject(ICapabilitiesService) private capabilitiesService: ICapabilitiesService
	) {
		super();
		this.updateProfile();
		this.isLoading = true;
	}

	private updateProfile(): void {
		this.profile = this.notebookParams ? this.notebookParams.profile : undefined;
		if (!this.profile) {
			// Second use global connection if possible
			let profile: IConnectionProfile = TaskUtilities.getCurrentGlobalConnection(this.objectExplorerService, this.connectionManagementService, this.editorService);

			// TODO use generic method to match kernel with valid connection that's compatible. For now, we only have 1
			if (profile && profile.providerName) {
				this.profile = profile;
			} else {
				// if not, try 1st active connection that matches our filter
				let activeProfiles = this.connectionManagementService.getActiveConnections();
				if (activeProfiles && activeProfiles.length > 0) {
					this.profile = activeProfiles[0];
				}
			}
		}
	}

	ngOnInit() {
		this._register(this.themeService.onDidColorThemeChange(this.updateTheme, this));
		this.updateTheme(this.themeService.getColorTheme());
		this.initActionBar();
		this.setScrollPosition();
		this.doLoad();
	}

	ngOnDestroy() {
		this.dispose();
		if (this.notebookService) {
			this.notebookService.removeNotebookEditor(this);
		}
	}

	public get model(): NotebookModel | null {
		return this._model;
	}

	public get activeCellId(): string {
		return this._model && this._model.activeCell ? this._model.activeCell.id : '';
	}

	public get modelRegistered(): Promise<NotebookModel> {
		return this._modelRegisteredDeferred.promise;
	}

	public get cells(): ICellModel[] {
		return this._model ? this._model.cells : [];
	}

	private updateTheme(theme: IColorTheme): void {
		let toolbarEl = <HTMLElement>this.toolbar.nativeElement;
		toolbarEl.style.borderBottomColor = theme.getColor(themeColors.SIDE_BAR_BACKGROUND, true).toString();
	}

	public selectCell(cell: ICellModel, event?: Event) {
		if (event) {
			event.stopPropagation();
		}
		if (cell !== this.model.activeCell) {
			if (this.model.activeCell) {
				this.model.activeCell.active = false;
			}
			this._model.activeCell = cell;
			this._model.activeCell.active = true;
			this.detectChanges();
		}
	}

	//Saves scrollTop value on scroll change
<<<<<<< HEAD
	public scrollHandler(event: Event) {
		this._scrollTop = event.srcElement.scrollTop;
=======
	public scrollHandler(event: Event){
		this._scrollTop = (<any>event.srcElement).scrollTop;
>>>>>>> cb5bcf22
	}

	public unselectActiveCell() {
		if (this.model && this.model.activeCell) {
			this.model.activeCell.active = false;
			this.model.activeCell = undefined;
		}
		this.detectChanges();
	}

	// Add cell based on cell type
	public addCell(cellType: CellType) {
		this._model.addCell(cellType);
	}

	// Updates Notebook model's trust details
	public updateModelTrustDetails(isTrusted: boolean) {
		this._model.trustedMode = isTrusted;
		this._model.cells.forEach(cell => {
			cell.trustedMode = isTrusted;
		});
		//Updates dirty state
		this._notebookParams.input && this._notebookParams.input.updateModel();
		this.detectChanges();
	}

	public onKeyDown(event) {
		switch (event.key) {
			case 'ArrowDown':
			case 'ArrowRight':
				let nextIndex = (this.findCellIndex(this.model.activeCell) + 1) % this.cells.length;
				this.selectCell(this.cells[nextIndex]);
				break;
			case 'ArrowUp':
			case 'ArrowLeft':
				let index = this.findCellIndex(this.model.activeCell);
				if (index === 0) {
					index = this.cells.length;
				}
				this.selectCell(this.cells[--index]);
				break;
			default:
				break;
		}
	}

	private setScrollPosition(): void {
		if (this._notebookParams && this._notebookParams.input) {
			this._notebookParams.input.layoutChanged(() => {
				let containerElement = <HTMLElement>this.container.nativeElement;
				containerElement.scrollTop = this._scrollTop;
			});
		}
	}

	private async doLoad(): Promise<void> {
		try {
			await this.setNotebookManager();
			await this.loadModel();
			this.setLoading(false);
			this._modelReadyDeferred.resolve(this._model);
		} catch (error) {
			this.setViewInErrorState(localize('displayFailed', 'Could not display contents: {0}', notebookUtils.getErrorMessage(error)));
			this.setLoading(false);
			this._modelReadyDeferred.reject(error);
		} finally {
			// Always add the editor for now to close loop, even if loading contents failed
			this.notebookService.addNotebookEditor(this);
		}
	}

	private setLoading(isLoading: boolean): void {
		this.isLoading = isLoading;
		this.detectChanges();
	}

	private async loadModel(): Promise<void> {
		await this.awaitNonDefaultProvider();
		let model = new NotebookModel({
			factory: this.modelFactory,
			notebookUri: this._notebookParams.notebookUri,
			connectionService: this.connectionManagementService,
			notificationService: this.notificationService,
			notebookManagers: this.notebookManagers,
			contentManager: this._notebookParams.input.contentManager,
			standardKernels: this._notebookParams.input.standardKernels,
			cellMagicMapper: new CellMagicMapper(this.notebookService.languageMagics),
			providerId: 'sql', // this is tricky; really should also depend on the connection profile
			defaultKernel: this._notebookParams.input.defaultKernel,
			layoutChanged: this._notebookParams.input.layoutChanged,
			capabilitiesService: this.capabilitiesService
		}, false, this.profile);
		model.onError((errInfo: INotification) => this.handleModelError(errInfo));
		await model.requestModelLoad(this._notebookParams.isTrusted);
		model.contentChanged((change) => this.handleContentChanged(change));
		model.onProviderIdChange((provider) => this.handleProviderIdChanged(provider));
		this._model = this._register(model);
		this.updateToolbarComponents(this._model.trustedMode);
		this._modelRegisteredDeferred.resolve(this._model);
		await model.startSession(this.model.notebookManager, undefined, true);
		this.setContextKeyServiceWithProviderId(model.providerId);
		this.fillInActionsForCurrentContext();
		this.detectChanges();
	}

	private async setNotebookManager(): Promise<void> {
		let providerInfo = await this._notebookParams.providerInfo;
		for (let providerId of providerInfo.providers) {
			let notebookManager = await this.notebookService.getOrCreateNotebookManager(providerId, this._notebookParams.notebookUri);
			this.notebookManagers.push(notebookManager);
		}
	}

	private async awaitNonDefaultProvider(): Promise<void> {
		// Wait on registration for now. Long-term would be good to cache and refresh
		await this.notebookService.registrationComplete;
		// Refresh the provider if we had been using default
		let providerInfo = await this._notebookParams.providerInfo;

		if (DEFAULT_NOTEBOOK_PROVIDER === providerInfo.providerId) {
			let providers = notebookUtils.getProvidersForFileName(this._notebookParams.notebookUri.fsPath, this.notebookService);
			let tsqlProvider = providers.find(provider => provider === SQL_NOTEBOOK_PROVIDER);
			providerInfo.providerId = tsqlProvider ? SQL_NOTEBOOK_PROVIDER : providers[0];
		}
		if (DEFAULT_NOTEBOOK_PROVIDER === providerInfo.providerId) {
			// If it's still the default, warn them they should install an extension
			this.notificationService.prompt(Severity.Warning,
				localize('noKernelInstalled', 'Please install the SQL Server 2019 extension to run cells'),
				[{
					label: localize('installSql2019Extension', 'Install Extension'),
					run: () => this.openExtensionGallery()
				}]);
		}
	}

	private async openExtensionGallery(): Promise<void> {
		try {
			let viewlet = await this.viewletService.openViewlet(VIEWLET_ID, true) as IExtensionsViewlet;
			viewlet.search('sql-vnext');
			viewlet.focus();
		} catch (error) {
			this.notificationService.error(error.message);
		}
	}

	// Updates toolbar components
	private updateToolbarComponents(isTrusted: boolean) {
		if (this._trustedAction) {
			this._trustedAction.enabled = true;
			this._trustedAction.trusted = isTrusted;
		}
	}

	private get modelFactory(): IModelFactory {
		if (!this._notebookParams.modelFactory) {
			this._notebookParams.modelFactory = new ModelFactory();
		}
		return this._notebookParams.modelFactory;
	}

	private handleModelError(notification: INotification): void {
		this.notificationService.notify(notification);
	}

	private handleContentChanged(change: NotebookContentChange) {
		// Note: for now we just need to set dirty state and refresh the UI.
		this.detectChanges();
	}

	private handleProviderIdChanged(providerId: string) {
		// If there are any actions that were related to the previous provider,
		// disable them in the actionBar
		this._providerRelatedActions.forEach(action => {
			action.enabled = false;
		});
		this.setContextKeyServiceWithProviderId(providerId);
		this.fillInActionsForCurrentContext();
	}

	findCellIndex(cellModel: ICellModel): number {
		return this._model.cells.findIndex((cell) => cell.id === cellModel.id);
	}

	private setViewInErrorState(error: any): any {
		this._isInErrorState = true;
		this._errorMessage = notebookUtils.getErrorMessage(error);
		// For now, send message as error notification #870 covers having dedicated area for this
		this.notificationService.error(error);
	}

	protected initActionBar() {
		let kernelContainer = document.createElement('div');
		let kernelDropdown = new KernelsDropdown(kernelContainer, this.contextViewService, this.modelReady);
		kernelDropdown.render(kernelContainer);
		attachSelectBoxStyler(kernelDropdown, this.themeService);

		let attachToContainer = document.createElement('div');
		let attachToDropdown = new AttachToDropdown(attachToContainer, this.contextViewService, this.modelReady,
			this.connectionManagementService, this.connectionDialogService, this.notificationService, this.capabilitiesService);
		attachToDropdown.render(attachToContainer);
		attachSelectBoxStyler(attachToDropdown, this.themeService);

		let addCodeCellButton = new AddCellAction('notebook.AddCodeCell', localize('code', 'Code'), 'notebook-button icon-add');
		addCodeCellButton.cellType = CellTypes.Code;

		let addTextCellButton = new AddCellAction('notebook.AddTextCell', localize('text', 'Text'), 'notebook-button icon-add');
		addTextCellButton.cellType = CellTypes.Markdown;

		this._runAllCellsAction = new RunAllCellsAction('notebook.runAllCells', localize('runAll', 'Run Cells'), 'notebook-button icon-run-cells');
		let clearResultsButton = new ClearAllOutputsAction('notebook.ClearAllOutputs', localize('clearResults', 'Clear Results'), 'notebook-button icon-clear-results');

		this._trustedAction = this.instantiationService.createInstance(TrustedAction, 'notebook.Trusted');
		this._trustedAction.enabled = false;

		let taskbar = <HTMLElement>this.toolbar.nativeElement;
		this._actionBar = new Taskbar(taskbar, { actionItemProvider: action => this.actionItemProvider(action as Action) });
		this._actionBar.context = this;
		this._actionBar.setContent([
			{ element: kernelContainer },
			{ element: attachToContainer },
			{ action: addCodeCellButton },
			{ action: addTextCellButton },
			{ action: this._trustedAction },
			{ action: this._runAllCellsAction },
			{ action: clearResultsButton }
		]);

	}

	private actionItemProvider(action: Action): IActionItem {
		// Check extensions to create ActionItem; otherwise, return undefined
		// This is similar behavior that exists in MenuItemActionItem
		if (action instanceof MenuItemAction) {
			return new LabeledMenuItemActionItem(action, this.keybindingService, this.notificationService, this.contextMenuService, 'notebook-button');
		}
		return undefined;
	}

	/**
	 * Get all of the menu contributions that use the ID 'notebook/toolbar'.
	 * Then, find all groups (currently we don't leverage the contributed
	 * groups functionality for the notebook toolbar), and fill in the 'primary'
	 * array with items that don't list a group. Finally, add any actions from
	 * the primary array to the end of the toolbar.
	 */
	private fillInActionsForCurrentContext(): void {
		let primary: IAction[] = [];
		let secondary: IAction[] = [];
		let notebookBarMenu = this.menuService.createMenu(MenuId.NotebookToolbar, this.contextKeyService);
		let groups = notebookBarMenu.getActions({ arg: null, shouldForwardArgs: true });
		fillInActions(groups, { primary, secondary }, false, (group: string) => group === undefined || group === '');
		this.addPrimaryContributedActions(primary);
	}

	private detectChanges(): void {
		if (!(this._changeRef['destroyed'])) {
			this._changeRef.detectChanges();
		}
	}

	private addPrimaryContributedActions(primary: IAction[]) {
		for (let action of primary) {
			// Need to ensure that we don't add the same action multiple times
			let foundIndex = this._providerRelatedActions.findIndex(act => act.id === action.id);
			if (foundIndex < 0) {
				this._actionBar.addAction(action);
				this._providerRelatedActions.push(action);
			} else {
				this._providerRelatedActions[foundIndex].enabled = true;
			}
		}
	}

	private setContextKeyServiceWithProviderId(providerId: string) {
		let provider = new RawContextKey<string>('providerId', providerId);
		provider.bindTo(this.contextKeyService);
	}

	public get notebookParams(): INotebookParams {
		return this._notebookParams;
	}

	public get id(): string {
		return this._notebookParams.notebookUri.toString();
	}

	public get modelReady(): Promise<INotebookModel> {
		return this._modelReadyDeferred.promise;
	}

	isActive(): boolean {
		return this.editorService.activeEditor === this.notebookParams.input;
	}

	isVisible(): boolean {
		let notebookEditor = this.notebookParams.input;
		return this.editorService.visibleEditors.some(e => e === notebookEditor);
	}

	isDirty(): boolean {
		return this.notebookParams.input.isDirty();
	}

	executeEdits(edits: ISingleNotebookEditOperation[]): boolean {
		if (!edits || edits.length === 0) {
			return false;
		}
		this._model.pushEditOperations(edits);
		return true;
	}

	public async runCell(cell: ICellModel): Promise<boolean> {
		await this.modelReady;
		let uriString = cell.cellUri.toString();
		if (this._model.cells.findIndex(c => c.cellUri.toString() === uriString) > -1) {
			return cell.runCell(this.notificationService, this.connectionManagementService);
		} else {
			return Promise.reject(new Error(localize('cellNotFound', 'cell with URI {0} was not found in this model', uriString)));
		}
	}

	public async runAllCells(): Promise<boolean> {
		await this.modelReady;
		let codeCells = this._model.cells.filter(cell => cell.cellType === CellTypes.Code);
		if (codeCells && codeCells.length) {
			for (let i = 0; i < codeCells.length; i++) {
				let cellStatus = await this.runCell(codeCells[i]);
				if (!cellStatus) {
					return Promise.reject(new Error(localize('cellRunFailed', 'running cell id {0} failed', codeCells[i].id)));
				}
			}
		}
		return true;
	}

	public async clearAllOutputs(): Promise<boolean> {
		try {
			await this.modelReady;
			this._model.cells.forEach(cell => {
				if (cell.cellType === CellTypes.Code) {
					(cell as CellModel).clearOutputs();
				}
			});
			return Promise.resolve(true);
		}
		catch (e) {
			return Promise.reject(e);
		}
	}

}<|MERGE_RESOLUTION|>--- conflicted
+++ resolved
@@ -161,13 +161,8 @@
 	}
 
 	//Saves scrollTop value on scroll change
-<<<<<<< HEAD
 	public scrollHandler(event: Event) {
-		this._scrollTop = event.srcElement.scrollTop;
-=======
-	public scrollHandler(event: Event){
-		this._scrollTop = (<any>event.srcElement).scrollTop;
->>>>>>> cb5bcf22
+		this._scrollTop = (<HTMLElement>event.srcElement).scrollTop;
 	}
 
 	public unselectActiveCell() {

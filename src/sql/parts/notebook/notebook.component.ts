--- conflicted
+++ resolved
@@ -73,7 +73,6 @@
 	private _providerRelatedActions: IAction[] = [];
 
 	private _cells: any;
-
 
 	constructor(
 		@Inject(forwardRef(() => CommonServiceInterface)) private _bootstrapService: CommonServiceInterface,
@@ -214,7 +213,7 @@
 	}
 
 	public onKeyDown(event) {
-		/*
+
 		switch (event.key) {
 			case 'ArrowDown':
 			case 'ArrowRight':
@@ -232,7 +231,7 @@
 			default:
 				break;
 		}
-		*/
+
 	}
 
 	private async doLoad(): Promise<void> {
@@ -246,7 +245,7 @@
 			this._modelReadyDeferred.reject(error);
 		} finally {
 			// Always add the editor for now to close loop, even if loading contents failed
-			this.notebookService.addNotebookEditor(this);
+			//this.notebookService.addNotebookEditor(this);
 		}
 	}
 
@@ -257,39 +256,28 @@
 
 	private async loadModel(): Promise<void> {
 		await this.awaitNonDefaultProvider();
-<<<<<<< HEAD
-		let providerId = 'sql'; // this is tricky; really should also depend on the connection profile
-=======
-		let providerId =  'sql'; //notebookUtils.sqlNotebooksEnabled(this.contextKeyService) ? 'sql' : this._notebookParams.providers.find(provider => provider !== DEFAULT_NOTEBOOK_PROVIDER); // this is tricky; really should also depend on the connection profile
->>>>>>> 558a258e
+		let providerId =  'sql'; // notebookUtils.sqlNotebooksEnabled(this.contextKeyService) ? 'sql' : this._notebookParams.providers.find(provider => provider !== DEFAULT_NOTEBOOK_PROVIDER); // this is tricky; really should also depend on the connection profile
 		this.setContextKeyServiceWithProviderId(providerId);
 		this.fillInActionsForCurrentContext();
-		// for (let providerId of this._notebookParams.providers) {
-		// 	let notebookManager = await this.notebookService.getOrCreateNotebookManager(providerId, this._notebookParams.notebookUri);
-		// 	this.notebookManagers.push(notebookManager);
-		// }
+		for (let providerId of this._notebookParams.providers) {
+			let notebookManager = await this.notebookService.getOrCreateNotebookManager(providerId, this._notebookParams.notebookUri);
+			this.notebookManagers.push(notebookManager);
+		}
 		let model = new NotebookModel({
 			factory: this.modelFactory,
 			notebookUri: this._notebookParams.notebookUri,
 			connectionService: this.connectionManagementService,
 			notificationService: this.notificationService,
 			notebookManagers: this.notebookManagers,
-<<<<<<< HEAD
 			standardKernels: this._notebookParams.input.standardKernels,
 			cellMagicMapper: new CellMagicMapper(this.notebookService.languageMagics),
 			providerId: 'sql', // this is tricky; really should also depend on the connection profile
 			defaultKernel: this._notebookParams.input.defaultKernel,
-			layoutChanged: this._notebookParams.input.layoutChanged,
-=======
-			standardKernels: undefined, //this._notebookParams.input.standardKernels,
-			providerId: notebookUtils.sqlNotebooksEnabled(this.contextKeyService) ? 'sql' : 'jupyter', // this is tricky; really should also depend on the connection profile
-			defaultKernel: undefined,// this._notebookParams.input.defaultKernel,
-			layoutChanged: undefined,// this._notebookParams.input.layoutChanged,
->>>>>>> 558a258e
+			layoutChanged: undefined,//this._notebookParams.input.layoutChanged,
 			capabilitiesService: this.capabilitiesService
 		}, false, this.profile);
 		model.onError((errInfo: INotification) => this.handleModelError(errInfo));
-		// await model.requestModelLoad(this._notebookParams.isTrusted);
+		//await model.requestModelLoad(this._notebookParams.isTrusted);
 		model.contentChanged((change) => this.handleContentChanged(change));
 		model.onProviderIdChange((provider) => this.handleProviderIdChanged(provider));
 		this._model = this._register(model);

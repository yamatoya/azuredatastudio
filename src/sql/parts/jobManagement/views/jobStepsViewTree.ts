--- conflicted
+++ resolved
@@ -10,11 +10,8 @@
 import { Promise, TPromise } from 'vs/base/common/winjs.base';
 import { IMouseEvent } from 'vs/base/browser/mouseEvent';
 import { generateUuid } from 'vs/base/common/uuid';
-<<<<<<< HEAD
+import { IKeyboardEvent } from 'vs/base/browser/keyboardEvent';
 import { $ } from 'sql/base/browser/builder';
-=======
-import { IKeyboardEvent } from 'vs/base/browser/keyboardEvent';
->>>>>>> 3ae32ab0
 
 export class JobStepsViewRow {
 	public stepId: string;

--- conflicted
+++ resolved
@@ -6,9 +6,6 @@
 
 import { NotificationType, RequestType } from 'vscode-languageclient';
 import { ITelemetryEventProperties, ITelemetryEventMeasures } from './telemetry';
-import * as sqlops from 'sqlops';
-import { ConnectParams } from 'dataprotocol-client/lib/protocol';
-import { ListRegisteredServersResult } from './api/mssqlapis';
 import * as azdata from 'azdata';
 import { ConnectParams } from 'dataprotocol-client/lib/protocol';
 import { ListRegisteredServersResult } from './api/mssqlapis';
@@ -392,11 +389,7 @@
 export interface AddRegisteredServerParams extends RegisteredServerParamsBase {
     registeredServerName: string;
     registeredServerDescription : string;
-<<<<<<< HEAD
-    registeredServerConnectionDetails: sqlops.ConnectionInfo;
-=======
     registeredServerConnectionDetails: azdata.ConnectionInfo;
->>>>>>> ede45b87
 }
 
 export interface RemoveRegisteredServerParams extends RegisteredServerParamsBase {

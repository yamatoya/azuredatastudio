/*---------------------------------------------------------------------------------------------
 *  Copyright (c) Microsoft Corporation. All rights reserved.
 *  Licensed under the Source EULA. See License.txt in the project root for license information.
 *--------------------------------------------------------------------------------------------*/
'use strict';

import * as vscode from 'vscode';
import * as sqlops from 'sqlops';
import * as path from 'path';
import * as os from 'os';
import * as nls from 'vscode-nls';
const localize = nls.loadMessageBundle();

import { SqlOpsDataClient, ClientOptions } from 'dataprotocol-client';
import { IConfig, ServerProvider, Events } from 'service-downloader';
import { ServerOptions, TransportKind } from 'vscode-languageclient';

import * as Constants from './constants';
import ContextProvider from './contextProvider';
import { CredentialStore } from './credentialstore/credentialstore';
import { AzureResourceProvider } from './resourceProvider/resourceProvider';
import * as Utils from './utils';
import { Telemetry, LanguageClientErrorHandler } from './telemetry';
import { TelemetryFeature, AgentServicesFeature, DacFxServicesFeature } from './features';
import { AppContext } from './appContext';
import { ApiWrapper } from './apiWrapper';
import { UploadFilesCommand, MkDirCommand, SaveFileCommand, PreviewFileCommand, CopyPathCommand, DeleteFilesCommand } from './objectExplorerNodeProvider/hdfsCommands';
import { IPrompter } from './prompts/question';
import CodeAdapter from './prompts/adapter';
import { MssqlExtensionApi, MssqlObjectExplorerBrowser } from './api/mssqlapis';
import { OpenSparkJobSubmissionDialogCommand, OpenSparkJobSubmissionDialogFromFileCommand, OpenSparkJobSubmissionDialogTask } from './sparkFeature/dialog/dialogCommands';
import { OpenSparkYarnHistoryTask } from './sparkFeature/historyTask';
import { MssqlObjectExplorerNodeProvider, mssqlOutputChannel } from './objectExplorerNodeProvider/objectExplorerNodeProvider';

const baseConfig = require('./config.json');
const outputChannel = vscode.window.createOutputChannel(Constants.serviceName);
const statusView = vscode.window.createStatusBarItem(vscode.StatusBarAlignment.Left);
const jupyterNotebookProviderId = 'jupyter';
const msgSampleCodeDataFrame = localize('msgSampleCodeDataFrame', 'This sample code loads the file into a data frame and shows the first 10 results.');

let untitledCounter = 0;

export async function activate(context: vscode.ExtensionContext): Promise<MssqlExtensionApi> {
	// lets make sure we support this platform first
	let supported = await Utils.verifyPlatform();

	if (!supported) {
		vscode.window.showErrorMessage('Unsupported platform');
		return;
	}

	let config: IConfig = JSON.parse(JSON.stringify(baseConfig));
	config.installDirectory = path.join(__dirname, config.installDirectory);
	config.proxy = vscode.workspace.getConfiguration('http').get('proxy');
	config.strictSSL = vscode.workspace.getConfiguration('http').get('proxyStrictSSL') || true;

	const credentialsStore = new CredentialStore(config);
	const resourceProvider = new AzureResourceProvider(config);
	let languageClient: SqlOpsDataClient;

	const serverdownloader = new ServerProvider(config);

	serverdownloader.eventEmitter.onAny(generateHandleServerProviderEvent());

	let clientOptions: ClientOptions = {
		documentSelector: ['sql'],
		synchronize: {
			configurationSection: Constants.extensionConfigSectionName
		},
		providerId: Constants.providerId,
		errorHandler: new LanguageClientErrorHandler(),
		features: [
			// we only want to add new features
			...SqlOpsDataClient.defaultFeatures,
			TelemetryFeature,
			AgentServicesFeature,
			DacFxServicesFeature,
		],
		outputChannel: new CustomOutputChannel()
	};

	let prompter: IPrompter = new CodeAdapter();
	let appContext = new AppContext(context, new ApiWrapper());

	const installationStart = Date.now();
	serverdownloader.getOrDownloadServer().then(e => {
		const installationComplete = Date.now();
		let serverOptions = generateServerOptions(e);
		languageClient = new SqlOpsDataClient(Constants.serviceName, serverOptions, clientOptions);
		const processStart = Date.now();
		languageClient.onReady().then(() => {
			const processEnd = Date.now();
			statusView.text = 'Service Started';
			setTimeout(() => {
				statusView.hide();
			}, 1500);
			Telemetry.sendTelemetryEvent('startup/LanguageClientStarted', {
				installationTime: String(installationComplete - installationStart),
				processStartupTime: String(processEnd - processStart),
				totalTime: String(processEnd - installationStart),
				beginningTimestamp: String(installationStart)
			});
		});
		statusView.show();
		statusView.text = 'Starting service';
		languageClient.start();
		credentialsStore.start();
		resourceProvider.start();

		let nodeProvider = new MssqlObjectExplorerNodeProvider(appContext);
		sqlops.dataprotocol.registerObjectExplorerNodeProvider(nodeProvider);
		activateSparkFeatures(appContext);
		activateNotebookTask(appContext);
	}, e => {
		Telemetry.sendTelemetryEvent('ServiceInitializingFailed');
		vscode.window.showErrorMessage('Failed to start Sql tools service');
	});

	let contextProvider = new ContextProvider();
	context.subscriptions.push(contextProvider);
	context.subscriptions.push(credentialsStore);
	context.subscriptions.push(resourceProvider);
	context.subscriptions.push(new UploadFilesCommand(prompter, appContext));
	context.subscriptions.push(new MkDirCommand(prompter, appContext));
	context.subscriptions.push(new SaveFileCommand(prompter, appContext));
	context.subscriptions.push(new PreviewFileCommand(prompter, appContext));
	context.subscriptions.push(new CopyPathCommand(appContext));
	context.subscriptions.push(new DeleteFilesCommand(prompter, appContext));
	context.subscriptions.push({ dispose: () => languageClient.stop() });

	let api: MssqlExtensionApi = {
		getMssqlObjectExplorerBrowser(): MssqlObjectExplorerBrowser {
			return {
				getNode: (context: sqlops.ObjectExplorerContext) => {
					let oeProvider = appContext.getService<MssqlObjectExplorerNodeProvider>(Constants.ObjectExplorerService);
					return <any>oeProvider.findSqlClusterNodeByContext(context);
				}
			};
		}
	};
	return api;
}

function activateSparkFeatures(appContext: AppContext): void {
	let extensionContext = appContext.extensionContext;
	let apiWrapper = appContext.apiWrapper;
	let outputChannel: vscode.OutputChannel = mssqlOutputChannel;
	extensionContext.subscriptions.push(new OpenSparkJobSubmissionDialogCommand(appContext, outputChannel));
	extensionContext.subscriptions.push(new OpenSparkJobSubmissionDialogFromFileCommand(appContext, outputChannel));
	apiWrapper.registerTaskHandler(Constants.mssqlClusterLivySubmitSparkJobTask, (profile: sqlops.IConnectionProfile) => {
		new OpenSparkJobSubmissionDialogTask(appContext, outputChannel).execute(profile);
	});
	apiWrapper.registerTaskHandler(Constants.mssqlClusterLivyOpenSparkHistory, (profile: sqlops.IConnectionProfile) => {
		new OpenSparkYarnHistoryTask(appContext).execute(profile, true);
	});
	apiWrapper.registerTaskHandler(Constants.mssqlClusterLivyOpenYarnHistory, (profile: sqlops.IConnectionProfile) => {
		new OpenSparkYarnHistoryTask(appContext).execute(profile, false);
	});
}

function activateNotebookTask(appContext: AppContext): void {
	let apiWrapper = appContext.apiWrapper;
	apiWrapper.registerTaskHandler(Constants.mssqlClusterNewNotebookTask, (profile: sqlops.IConnectionProfile) => {
		return saveProfileAndCreateNotebook(profile);
	});
	apiWrapper.registerTaskHandler(Constants.mssqlClusterOpenNotebookTask, (profile: sqlops.IConnectionProfile) => {
		return handleOpenNotebookTask(profile);
	});
}

function saveProfileAndCreateNotebook(profile: sqlops.IConnectionProfile): Promise<void> {
	return handleNewNotebookTask(undefined, profile);
}

async function handleNewNotebookTask(oeContext?: sqlops.ObjectExplorerContext, profile?: sqlops.IConnectionProfile): Promise<void> {
	// Ensure we get a unique ID for the notebook. For now we're using a different prefix to the built-in untitled files
	// to handle this. We should look into improving this in the future
	let untitledUri = vscode.Uri.parse(`untitled:Notebook-${untitledCounter++}`);
	let editor = await sqlops.nb.showNotebookDocument(untitledUri, {
		connectionId: profile.id,
		providerId: jupyterNotebookProviderId,
		preview: false,
		defaultKernel: {
			name: 'pyspark3kernel',
			display_name: 'PySpark3',
			language: 'python'
		}
	});
	if (oeContext && oeContext.nodeInfo && oeContext.nodeInfo.nodePath) {
		// Get the file path after '/HDFS'
		let hdfsPath: string = oeContext.nodeInfo.nodePath.substring(oeContext.nodeInfo.nodePath.indexOf('/HDFS') + '/HDFS'.length);
		if (hdfsPath.length > 0) {
			let analyzeCommand = '#' + msgSampleCodeDataFrame + os.EOL + 'df = (spark.read.option("inferSchema", "true")'
<<<<<<< HEAD
				+ os.EOL + '.option("header", "true")' + os.EOL + '.csv(\'{0}\'))' + os.EOL + 'df.show(10)';
=======
				+ os.EOL + '.option("header", "true")' + os.EOL + '.csv("{0}"))' + os.EOL + 'df.show(10)';
>>>>>>> 7d5ce7b5
			editor.edit(editBuilder => {
				editBuilder.replace(0, {
					cell_type: 'code',
					source: analyzeCommand.replace('{0}', hdfsPath)
				});
			});

		}
	}
}

async function handleOpenNotebookTask(profile: sqlops.IConnectionProfile): Promise<void> {
	let notebookFileTypeName = localize('notebookFileType', 'Notebooks');
	let filter = {};
	filter[notebookFileTypeName] = 'ipynb';
	let uris = await vscode.window.showOpenDialog({
		filters: filter,
		canSelectFiles: true,
		canSelectMany: false
	});
	if (uris && uris.length > 0) {
		let fileUri = uris[0];
		// Verify this is a .ipynb file since this isn't actually filtered on Mac/Linux
		if (path.extname(fileUri.fsPath) !== '.ipynb') {
			// in the future might want additional supported types
			vscode.window.showErrorMessage(localize('unsupportedFileType', 'Only .ipynb Notebooks are supported'));
		} else {
			await sqlops.nb.showNotebookDocument(fileUri, {
				connectionId: profile.id,
				providerId: jupyterNotebookProviderId,
				preview: false
			});
		}
	}
}

function generateServerOptions(executablePath: string): ServerOptions {
	let launchArgs = Utils.getCommonLaunchArgsAndCleanupOldLogFiles('sqltools', executablePath);
	return { command: executablePath, args: launchArgs, transport: TransportKind.stdio };
}

function generateHandleServerProviderEvent() {
	let dots = 0;
	return (e: string, ...args: any[]) => {
		outputChannel.show();
		statusView.show();
		switch (e) {
			case Events.INSTALL_START:
				outputChannel.appendLine(`Installing ${Constants.serviceName} service to ${args[0]}`);
				statusView.text = 'Installing Service';
				break;
			case Events.INSTALL_END:
				outputChannel.appendLine('Installed');
				break;
			case Events.DOWNLOAD_START:
				outputChannel.appendLine(`Downloading ${args[0]}`);
				outputChannel.append(`(${Math.ceil(args[1] / 1024)} KB)`);
				statusView.text = 'Downloading Service';
				break;
			case Events.DOWNLOAD_PROGRESS:
				let newDots = Math.ceil(args[0] / 5);
				if (newDots > dots) {
					outputChannel.append('.'.repeat(newDots - dots));
					dots = newDots;
				}
				break;
			case Events.DOWNLOAD_END:
				outputChannel.appendLine('Done!');
				break;
		}
	};
}

// this method is called when your extension is deactivated
export function deactivate(): void {
}

class CustomOutputChannel implements vscode.OutputChannel {
	name: string;
	append(value: string): void {
		console.log(value);
	}
	appendLine(value: string): void {
		console.log(value);
	}
	clear(): void {
	}
	show(preserveFocus?: boolean): void;
	show(column?: vscode.ViewColumn, preserveFocus?: boolean): void;
	show(column?: any, preserveFocus?: any) {
	}
	hide(): void {
	}
	dispose(): void {
	}
}<|MERGE_RESOLUTION|>--- conflicted
+++ resolved
@@ -191,11 +191,7 @@
 		let hdfsPath: string = oeContext.nodeInfo.nodePath.substring(oeContext.nodeInfo.nodePath.indexOf('/HDFS') + '/HDFS'.length);
 		if (hdfsPath.length > 0) {
 			let analyzeCommand = '#' + msgSampleCodeDataFrame + os.EOL + 'df = (spark.read.option("inferSchema", "true")'
-<<<<<<< HEAD
-				+ os.EOL + '.option("header", "true")' + os.EOL + '.csv(\'{0}\'))' + os.EOL + 'df.show(10)';
-=======
 				+ os.EOL + '.option("header", "true")' + os.EOL + '.csv("{0}"))' + os.EOL + 'df.show(10)';
->>>>>>> 7d5ce7b5
 			editor.edit(editBuilder => {
 				editBuilder.replace(0, {
 					cell_type: 'code',
